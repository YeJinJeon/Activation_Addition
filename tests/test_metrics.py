"""Test suite for metrics.py"""
from typing import Callable, List
import pytest

import pandas as pd
import openai

from transformer_lens import HookedTransformer

from algebraic_value_editing import metrics, completion_utils, utils

utils.enable_ipython_reload()


@pytest.fixture(name="model")
def fixture_model() -> HookedTransformer:
    """Test fixture that returns a small pre-trained transformer used
    for fast metric testing."""
    return HookedTransformer.from_pretrained(
        model_name="attn-only-2l", device="cpu"
    )


def test_get_sentiment_metric():
    """Test for get_sentiment_metric().  Creates a sentiment metric,
    applies it to some strings, and checks the results against
    pre-defined constants."""
    metric: Callable = metrics.get_sentiment_metric(
        "distilbert-base-uncased-finetuned-sst-2-english", ["POSITIVE"]
    )
    prompts: List[str] = [
        "I love chocolate",
        "I hate chocolate",
    ]
<<<<<<< HEAD
    results = metric(prompts, index=["a", "b"])
=======
    results: pd.DataFrame = metric(prompts)
>>>>>>> 114c4cc0
    target = pd.DataFrame(
        {
            "label": ["POSITIVE", "NEGATIVE"],
            "score": [0.999846, 0.998404],
            "is_positive": [True, False],
        },
        index=["a", "b"],
    )
    pd.testing.assert_frame_equal(results, target)


def test_get_word_count_metric():
    """Test for get_sentiment_metric().  Creates a word count metric,
    applies it to some strings, and checks the results against
    pre-defined constants."""
    metric: Callable = metrics.get_word_count_metric(
        ["dog", "dogs", "puppy", "puppies"]
    )
    prompts: List[str] = [
        "Dogs and puppies are the best!",
        "Look at that cute dog with a puppy over there.",
    ]
    results: pd.DataFrame = metric(prompts)
    target = pd.DataFrame(
        {"count": [2, 2]},
    )
    pd.testing.assert_frame_equal(results, target)


def test_openai_metric():
    """Test for get_openai_metric(). Creates an OpenAI metric, applies
    it to some strings, and checks the results against pre-defined
    constants."""
    if openai.api_key is None:
        pytest.skip("OpenAI API key not found.")

    metric: Callable = metrics.get_openai_metric("text-davinci-003", "happy")
    prompts: List[str] = ["I love chocolate!", "I hate chocolate!"]
    results: pd.DataFrame = metric(prompts)
    target = pd.DataFrame(
        {
            "rating": [5, 1],
            "reasoning": [
<<<<<<< HEAD
                "This text is very happy because it expresses"
                + " a strong positive emotion towards something.",
                "This text is not very happy because it expresses"
                + " a negative sentiment towards chocolate.",
=======
                (
                    "This text is very happy because it expresses a strong"
                    " positive emotion towards something."
                ),
                (
                    "This text is not very happy because it expresses a"
                    " negative sentiment towards chocolate."
                ),
>>>>>>> 114c4cc0
            ],
        },
        index=prompts,
    )
    pd.testing.assert_frame_equal(results, target)


def test_openai_metric_bulk():
    """Test for get_openai_metric(). Creates an OpenAI metric, applies it to >20 strings,
    and makes sure it doesn't error (20 is the limit for one OAI request)"""
    if openai.api_key is None:
        pytest.skip("OpenAI API key not found.")

    metric: Callable = metrics.get_openai_metric("text-davinci-003", "happy")
    metric([""] * 21)  # The test is that this doesn't error!


def test_add_metric_cols(model):
    """Test for add_metric_cols().  Creates two metrics, applies them to
    several strings with the function under tests, then tests that the
    resulting DataFrame matches a pre-defined constant."""
    metrics_dict = {
        "sentiment1": metrics.get_sentiment_metric(
            "distilbert-base-uncased-finetuned-sst-2-english", ["POSITIVE"]
        ),
        "sentiment2": metrics.get_sentiment_metric(
            "cardiffnlp/twitter-roberta-base-sentiment", ["LABEL_2"]
        ),
    }
    results_df: pd.DataFrame = completion_utils.gen_using_hooks(
        model=model,
        prompt_batch=["I love chocolate", "I hate chocolate"],
        hook_fns={},
        tokens_to_generate=1,
        seed=0,
    )
    results_df: pd.DataFrame = metrics.add_metric_cols(
        results_df, metrics_dict
    )
    target = pd.DataFrame(
        {
            "prompts": results_df["prompts"],
            "completions": results_df["completions"],
            "loss": results_df["loss"],
            "is_modified": results_df["is_modified"],
            "metric_inputs": results_df["metric_inputs"],
            "sentiment1_label": ["POSITIVE", "NEGATIVE"],
            "sentiment1_score": [0.999533, 0.996163],
            "sentiment1_is_positive": [True, False],
            "sentiment2_label": ["LABEL_2", "LABEL_0"],
            "sentiment2_score": [0.972003, 0.964242],
            "sentiment2_is_positive": [True, False],
        }
    )
    pd.testing.assert_frame_equal(results_df, target)<|MERGE_RESOLUTION|>--- conflicted
+++ resolved
@@ -32,11 +32,7 @@
         "I love chocolate",
         "I hate chocolate",
     ]
-<<<<<<< HEAD
-    results = metric(prompts, index=["a", "b"])
-=======
-    results: pd.DataFrame = metric(prompts)
->>>>>>> 114c4cc0
+    results: pd.DataFrame = metric(prompts, index=["a", "b"])
     target = pd.DataFrame(
         {
             "label": ["POSITIVE", "NEGATIVE"],
@@ -80,21 +76,10 @@
         {
             "rating": [5, 1],
             "reasoning": [
-<<<<<<< HEAD
                 "This text is very happy because it expresses"
                 + " a strong positive emotion towards something.",
                 "This text is not very happy because it expresses"
                 + " a negative sentiment towards chocolate.",
-=======
-                (
-                    "This text is very happy because it expresses a strong"
-                    " positive emotion towards something."
-                ),
-                (
-                    "This text is not very happy because it expresses a"
-                    " negative sentiment towards chocolate."
-                ),
->>>>>>> 114c4cc0
             ],
         },
         index=prompts,
