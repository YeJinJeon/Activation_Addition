--- conflicted
+++ resolved
@@ -5,16 +5,10 @@
     """Call to run 'line magic' commands if in IPython instance to
     enable hot-reloading of modified imported modules."""
     try:
-<<<<<<< HEAD
         # pylint: disable=import-outside-toplevel
-        from IPython import get_ipython
+        from IPython import get_ipython  # type: ignore
 
         # pylint: enable=import-outside-toplevel
-=======
-        from IPython import (
-            get_ipython,  # type: ignore
-        )  # pylint: disable=import-outside-toplevel
->>>>>>> 114c4cc0
 
         get_ipython().run_line_magic("reload_ext", "autoreload")  # type: ignore
         get_ipython().run_line_magic("autoreload", "2")  # type: ignore
