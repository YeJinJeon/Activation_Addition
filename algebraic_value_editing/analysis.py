""" Tools for analyzing the results of algebraic value editing. """

# %%

import numpy as np
import pandas as pd
import html
from ipywidgets import widgets
from IPython.display import display, clear_output

def rate_completions(
    data_frame: pd.DataFrame,
    criterion: str = "happy",
) -> None:
    """Prompt the user to rate the generated completions, without
    indicating which condition they came from. Modifies the `data_frame`
    in place.

    args:
        `data_frame`: The `DataFrame` should have the following columns:
                `prompts`: The prompts used to generate the completions.
                `completions`: The generated completions.
                `is_modified`: Whether the completion was generated
                using a modified forward pass.

        `criterion`: The criterion to use for rating the completions.
    """
    # Helper function. could use <code> but it's not as pretty.
    def htmlify(text):
        return html.escape(text).replace('\n', '<br>')

    # Show the generations to the user in a random order
    perm = np.random.permutation(len(data_frame))
    perm_idx = 0
    data_idx = perm[perm_idx]

    # Show preamble
    prompt: str = data_frame["prompts"].tolist()[0]
    preamble = widgets.HTML()
    def update_preamble():
        preamble.value = f"""<p>
        The model was run with prompt: "<b>{htmlify(prompt)}</b>"<br>
        Please rate the completions below. based on how <b>{criterion}</b> they are. You are rating completion {perm_idx+1}/{len(data_frame)}.
    </p>"""
    update_preamble()

    # Use ipython to display text of the first completion
    completion_box = widgets.HTML()
    def set_completion_text(text):
        completion_box.value = f"<p>{htmlify(text)}</p>"
    set_completion_text(data_frame.iloc[data_idx]["completions"])

    # Create the rating buttons
    rating_buttons = widgets.ToggleButtons(
        options=["1", "2", "3", "4", "5"],
        button_style="",
        tooltips=["1", "2", "3", "4", "5"],
        value=None,
    )
    display(completion_box)

    # On rating button click, update the data frame and show the next completion
    def on_rating_button_clicked(b):
        nonlocal data_idx, perm_idx # so we can increment

        data_frame.loc[data_idx, "rating"] = int(b["new"])

<<<<<<< HEAD
        # Reset the rating buttons without retriggering observe
        rating_buttons.unobserve(on_rating_button_clicked, names="value")
        rating_buttons.value = None
        rating_buttons.observe(on_rating_button_clicked, names="value")
=======
    display(widgets.HTML(custom_css))
>>>>>>> 229209f8

        # Increment if we aren't done
        if perm_idx < len(data_frame)-1:
            perm_idx += 1
            data_idx = perm[perm_idx]
            set_completion_text(data_frame.iloc[data_idx]["completions"])
            update_preamble()
        else:
            for w in displayed: w.close()

    
    rating_buttons.observe(on_rating_button_clicked, names="value")

    # Display all the widgets. saved for the end to make the structure more apparent
    displayed = [preamble, completion_box, rating_buttons]
    display(*displayed)

    # Return the widget tree for easier testing. returning the passed in dataframe is pointless.
    return displayed



# For interactive development of the widgets and testing (nice to have in one file)
if __name__ == '__main__':
    from IPython.display import clear_output

    mixed_df = pd.DataFrame(
        {
            "prompts": ["Yesterday, my dog died. Today, I got denied for a raise. I'm feeling"] * 2,
            "completions": [
                "Yesterday, my dog died. Today, I got denied for a raise. I'm feeling sad.\nVery sad.",
                "Yesterday, my dog died. Today, I got denied for a raise. I'm feeling happy.\n\nReally happy~!",
            ],
            "is_modified": [False, True],
        }
    )

    displayed_widgets = rate_completions(data_frame=mixed_df, criterion="happy")


    # Create box to display the updating dataframe
    box = widgets.Output()
    def display_df(_):
        with box:
            clear_output()
            display(mixed_df)
    displayed_widgets[2].observe(display_df, names="value")
    display_df(None)
    display(box)

# %%<|MERGE_RESOLUTION|>--- conflicted
+++ resolved
@@ -34,7 +34,7 @@
     perm_idx = 0
     data_idx = perm[perm_idx]
 
-    # Show preamble
+    # Show preamble TODO type-hint all of this
     prompt: str = data_frame["prompts"].tolist()[0]
     preamble = widgets.HTML()
     def update_preamble():
@@ -65,14 +65,10 @@
 
         data_frame.loc[data_idx, "rating"] = int(b["new"])
 
-<<<<<<< HEAD
         # Reset the rating buttons without retriggering observe
         rating_buttons.unobserve(on_rating_button_clicked, names="value")
         rating_buttons.value = None
         rating_buttons.observe(on_rating_button_clicked, names="value")
-=======
-    display(widgets.HTML(custom_css))
->>>>>>> 229209f8
 
         # Increment if we aren't done
         if perm_idx < len(data_frame)-1:
